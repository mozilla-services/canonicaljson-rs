--- conflicted
+++ resolved
@@ -1,12 +1,3 @@
-<<<<<<< HEAD
-/* This Source Code Form is subject to the terms of the Mozilla Public
- * License, v. 2.0. If a copy of the MPL was not distributed with this
- * file, You can obtain one at http://mozilla.org/MPL/2.0/. */
-
-use regex::Regex;
-=======
-use log::debug;
->>>>>>> 13cae0a2
 use serde::ser::Serialize;
 use serde_json::ser::{CharEscape, Formatter};
 use std::io::Write;
